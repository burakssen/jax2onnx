--- conflicted
+++ resolved
@@ -91,8 +91,6 @@
                 for n in m.graph.node
             ),
         },
-<<<<<<< HEAD
-=======
         # ----------------------------------------------------------------------
         # Ensure negative axis is accepted and only LayerNormalization is emitted
         {
@@ -112,7 +110,6 @@
             )
             and all(n.op_type != "Div" for n in m.graph.node),
         },
->>>>>>> 494cdba3
     ],
 )
 class LayerNormPlugin(PrimitiveLeafPlugin):
