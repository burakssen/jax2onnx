--- conflicted
+++ resolved
@@ -1,21 +1,13 @@
 # file: pyproject.toml
 [project]
 name = "jax2onnx"
-<<<<<<< HEAD
-version = "0.7.2"
-=======
 version = "0.7.3"
->>>>>>> 494cdba3
 description = "export JAX to ONNX - focus on flax nnx"
 authors = [{ name = "enpasos", email = "matthias.unverzagt@enpasos.ai" }]
 readme = "README.md"
 requires-python = ">=3.10"
 dependencies = [
-<<<<<<< HEAD
-    "jax (>=0.6.0,<0.7.0)",
-=======
     "jax (>=0.6.0,<0.7.0)", # TODO switch to 0.7.0 when dependencies live with it 
->>>>>>> 494cdba3
     "flax>=0.10.6",
     "ml_dtypes==0.5.1",
     "optax>=0.2.4",
